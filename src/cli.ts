--- conflicted
+++ resolved
@@ -1,294 +1,279 @@
-#!/usr/bin/env node
-
-import tmp = require("tmp");
-import fs = require("node:fs/promises");
-import util = require("node:util");
-import path = require("node:path");
-import child_process = require("node:child_process");
-import commander = require("commander");
-import archiver = require("archiver");
-const { program } = commander;
-const execFile = util.promisify(child_process.execFile);
-
-interface Options {
-    list: boolean;
-    defines: string[];
-<<<<<<< HEAD
-    zip: boolean;
-=======
-    beep: boolean;
-    dry: boolean;
->>>>>>> a3eebd2a
-}
-
-const conventions = {
-    pascal: /^module ([A-Z]\w+)/gm,
-    all: /^module (\w+)/gm,
-    underscore: /^module ([^_]\w+)/gm
-} as const;
-
-program
-    .name('scadr')
-    .option('-d, --define <value>', `variable definitions`, collect, [])
-    .option('-m, --module <name>', `specific module to render`, collect, [])
-    .addOption(new commander.Option('-c, --convention <kind>', 'top-level naming convention').choices(['auto', ...Object.keys(conventions)]).default("auto"))
-    .option('-l, --list', `list modules without rendering`)
-    .option('--dry', `dry run (show what would happen)`)
-<<<<<<< HEAD
-    .option('--zip', `create a zip file with all outputs and original .scad file`)
-=======
-    .option('-b, --beep', `chime when completed`)
->>>>>>> a3eebd2a
-    .argument("<path>", `.scad file to render`)
-    .action(main);
-program.parse();
-
-function main(filePath: string, options: Options) {
-    asyncMain(filePath, options).then(() => {
-        if (options['beep']) {
-            console.log('\x07');
-        }
-    });
-}
-
-async function asyncMain(filePath: string, options: any) {
-    const fullPath = path.resolve(filePath);
-    const ospath = await findOpenScad();
-    const supportsBackend = await checkBackendSupport(ospath);
-    const tasks: Promise<any>[] = [];
-<<<<<<< HEAD
-    let tempDir: string | null = null;
-    let stlFiles: string[] = [];
-    
-=======
-    let dotCount = 0;
->>>>>>> a3eebd2a
-    if (options.list) {
-        console.log("Discovered modules:");
-        for (const p of await getPartsToRender()) {
-            console.log(` * ${p}`);
-        }
-        return;
-    }
-<<<<<<< HEAD
-
-    // Create temporary directory for zip mode
-    if (options.zip) {
-        tempDir = tmp.dirSync({ unsafeCleanup: true }).name;
-    }
-
-=======
-    const taskStatus: [name: string, done: boolean][] = [];
->>>>>>> a3eebd2a
-    const parts = options.module.length ? options.module : await getPartsToRender();
-
-    return new Promise<void>(done => {
-        let timeoutToken: ReturnType<typeof setTimeout>;
-
-        for (const p of parts) {
-            const target: [string, boolean] = [p, false];
-            taskStatus.push(target);
-            processModule(p).then(() => {
-                target[1] = true;
-                clearTimeout(timeoutToken);
-                recalc();
-            });
-        }
-        printStatus(false);
-
-        timeoutToken = setTimeout(recalc, 750);
-
-        function recalc() {
-            dotCount = (dotCount + 1) % 4;
-            const allDone = printStatus(true);
-            if (allDone) {
-                done();
-            } else {
-                timeoutToken = setTimeout(recalc, 750);
-            }
-        }
-    });
-
-    function printStatus(cls: boolean) {
-        const dots = ["", ".", "..", "..."];
-        if (cls) {
-            process.stdout.moveCursor(0, -taskStatus.length);
-        }
-        let allDone = true;
-        for (const t of taskStatus) {
-            process.stdout.clearLine(1);
-            console.log(`${t[0]}\t${t[1] ? "Done" : "Working" + dots[dotCount]}`);
-            allDone = allDone && t[1];
-        }
-        return allDone;
-    }
-<<<<<<< HEAD
-    for (const p of tasks) await p;
-    
-    // Create zip file if requested
-    if (options.zip && tempDir && !options.dry) {
-        await createZipFile(filePath, tempDir, stlFiles);
-    } else if (options.zip && options.dry) {
-        const baseName = path.basename(filePath, '.scad');
-        const zipPath = path.join(path.dirname(filePath), `${baseName}.zip`);
-        console.log(`Would create zip file: ${zipPath}`);
-    }
-    
-    console.log(`Done!`);
-=======
->>>>>>> a3eebd2a
-
-    async function getPartsToRender(): Promise<string[]> {
-        const fileContent = await fs.readFile(filePath, { encoding: "utf-8" });
-
-        let modules;
-        if (options.convention === 'auto') {
-            const allModules = findModules(conventions.all);
-            const pascalModules = findModules(conventions.pascal);
-            const underscore = findModules(conventions.underscore);
-            if ((pascalModules.length > 0) && (pascalModules.length < allModules.length)) {
-                return pascalModules;
-            } else if ((underscore.length > 0) && (underscore.length < allModules.length)) {
-                return underscore;
-            } else {
-                return allModules;
-            }
-        }
-        return findModules(conventions[options.convention as keyof typeof conventions]);
-
-        function findModules(rgx: RegExp) {
-            return [...fileContent.matchAll(rgx)].map(g => g[1]);
-        }
-    }
-
-    async function processModule(moduleName: string) {
-        // Generate temp file contents
-        const tempPath = tmp.tmpNameSync({ postfix: ".scad" });
-        const tempFileContents = `// Generated by scadr\nuse <${fullPath}>\n${moduleName}();`;
-        // Write out the temp file
-        await fs.writeFile(tempPath, tempFileContents, { encoding: "utf-8" });
-
-        let outFile: string;
-        if (options.zip && tempDir) {
-            // In zip mode, put STL files in temp directory without prefix
-            outFile = path.join(tempDir, `${moduleName}.stl`);
-        } else {
-            // Normal mode with prefix
-            outFile = `${filePath.replace(/\.scad/i, `-${moduleName}.stl`)}`;
-        }
-        
-        const args = getArgs(tempPath, outFile);
-        if (options.dry) {
-            console.log(`${ospath} ${args.join(" ")}`);
-        } else {
-            await execFile(ospath, args);
-            if (options.zip) {
-                stlFiles.push(outFile);
-            }
-        }
-        await fs.unlink(tempPath);
-    }
-
-    function getArgs(inputFile: string, outFile: string): string[] {
-        const opts = [
-            `--o`, outFile,
-            `--export-format`, 'binstl'
-        ];
-        if (supportsBackend) {
-            opts.push('--backend', 'manifold');
-        }
-        for (const def of options.define) {
-            opts.push('--D', def);
-        }
-        opts.push(inputFile);
-        return opts;
-    }
-
-    async function createZipFile(scadFilePath: string, tempDir: string, stlFiles: string[]) {
-        const baseName = path.basename(scadFilePath, '.scad');
-        const zipPath = path.join(path.dirname(scadFilePath), `${baseName}.zip`);
-        
-        console.log(`Creating zip file: ${zipPath}...`);
-        
-        const output = require('node:fs').createWriteStream(zipPath);
-        const archive = archiver('zip', { zlib: { level: 9 } });
-        
-        return new Promise<void>((resolve, reject) => {
-            output.on('close', () => {
-                console.log(`Zip file created: ${zipPath} (${archive.pointer()} bytes)`);
-                resolve();
-            });
-            
-            archive.on('error', (err: any) => {
-                reject(err);
-            });
-            
-            archive.pipe(output);
-            
-            // Add all STL files
-            for (const stlFile of stlFiles) {
-                const fileName = path.basename(stlFile);
-                archive.file(stlFile, { name: fileName });
-            }
-            
-            // Add original .scad file
-            archive.file(scadFilePath, { name: path.basename(scadFilePath) });
-            
-            archive.finalize();
-        });
-    }
-}
-
-async function checkBackendSupport(openScadPath: string): Promise<boolean> {
-    try {
-        const { stdout } = await execFile(openScadPath, ['--help']);
-        return stdout.includes('--backend');
-    } catch {
-        // If help fails, assume no backend support
-        return false;
-    }
-}
-
-async function findOpenScad() {
-    const candidateRoots = [
-        process.env['OPENSCADPATH'],
-        // Windows - prefer Nightly version
-        winpath('ProgramFiles', 'OpenSCAD (Nightly)'),
-        winpath('ProgramFiles(x86)', 'OpenSCAD (Nightly)'),
-        winpath('ProgramFiles'),
-        winpath('ProgramFiles(x86)'),
-        // Mac
-        '/Applications/OpenSCAD.app/Contents/MacOS/OpenSCAD',
-        // Linux [?]
-        '/usr/bin/openscad'
-
-    ].filter(p => !!p) as string[];
-
-    for (const candidate of candidateRoots) {
-        try {
-            const stat = await fs.stat(candidate, {})
-            if (await fs.stat(candidate)) {
-                return candidate;
-            }
-        } catch {
-            // Didn't exist; carry on
-        }
-    }
-
-    console.error("Unable to find OpenSCAD; set OPENSCADPATH environment variable");
-    return process.exit(-1);
-}
-
-function winpath(env: string, subfolder?: string) {
-    const val = process.env[env];
-    if (val) {
-        const folder = subfolder ?? "OpenSCAD";
-
-        return path.join(val, folder, "openscad.com");
-    }
-    return undefined;
-}
-
-function collect(value: string, previous: string[]) {
-    return [...previous, value];
-}
+#!/usr/bin/env node
+
+import tmp = require("tmp");
+import fs = require("node:fs/promises");
+import util = require("node:util");
+import path = require("node:path");
+import child_process = require("node:child_process");
+import commander = require("commander");
+import archiver = require("archiver");
+const { program } = commander;
+const execFile = util.promisify(child_process.execFile);
+
+interface Options {
+    list: boolean;
+    defines: string[];
+    zip: boolean;
+    beep: boolean;
+    dry: boolean;
+}
+
+const conventions = {
+    pascal: /^module ([A-Z]\w+)/gm,
+    all: /^module (\w+)/gm,
+    underscore: /^module ([^_]\w+)/gm
+} as const;
+
+program
+    .name('scadr')
+    .option('-d, --define <value>', `variable definitions`, collect, [])
+    .option('-m, --module <name>', `specific module to render`, collect, [])
+    .addOption(new commander.Option('-c, --convention <kind>', 'top-level naming convention').choices(['auto', ...Object.keys(conventions)]).default("auto"))
+    .option('-l, --list', `list modules without rendering`)
+    .option('--dry', `dry run (show what would happen)`)
+    .option('--zip', `create a zip file with all outputs and original .scad file`)
+    .option('-b, --beep', `chime when completed`)
+    .argument("<path>", `.scad file to render`)
+    .action(main);
+program.parse();
+
+function main(filePath: string, options: Options) {
+    asyncMain(filePath, options).then(() => {
+        if (options['beep']) {
+            console.log('\x07');
+        }
+    });
+}
+
+async function asyncMain(filePath: string, options: any) {
+    const fullPath = path.resolve(filePath);
+    const ospath = await findOpenScad();
+    const supportsBackend = await checkBackendSupport(ospath);
+    const tasks: Promise<any>[] = [];
+    let tempDir: string | null = null;
+    let stlFiles: string[] = [];
+    
+    let dotCount = 0;
+    if (options.list) {
+        console.log("Discovered modules:");
+        for (const p of await getPartsToRender()) {
+            console.log(` * ${p}`);
+        }
+        return;
+    }
+
+    // Create temporary directory for zip mode
+    if (options.zip) {
+        tempDir = tmp.dirSync({ unsafeCleanup: true }).name;
+    }
+
+    const taskStatus: [name: string, done: boolean][] = [];
+    const parts = options.module.length ? options.module : await getPartsToRender();
+
+    return new Promise<void>(done => {
+        let timeoutToken: ReturnType<typeof setTimeout>;
+
+        for (const p of parts) {
+            const target: [string, boolean] = [p, false];
+            taskStatus.push(target);
+            processModule(p).then(() => {
+                target[1] = true;
+                clearTimeout(timeoutToken);
+                recalc();
+            });
+        }
+        printStatus(false);
+
+        timeoutToken = setTimeout(recalc, 750);
+
+        function recalc() {
+            dotCount = (dotCount + 1) % 4;
+            const allDone = printStatus(true);
+            if (allDone) {
+                done();
+            } else {
+                timeoutToken = setTimeout(recalc, 750);
+            }
+        }
+    });
+
+    function printStatus(cls: boolean) {
+        const dots = ["", ".", "..", "..."];
+        if (cls) {
+            process.stdout.moveCursor(0, -taskStatus.length);
+        }
+        let allDone = true;
+        for (const t of taskStatus) {
+            process.stdout.clearLine(1);
+            console.log(`${t[0]}\t${t[1] ? "Done" : "Working" + dots[dotCount]}`);
+            allDone = allDone && t[1];
+        }
+        return allDone;
+    }
+    for (const p of tasks) await p;
+    
+    // Create zip file if requested
+    if (options.zip && tempDir && !options.dry) {
+        await createZipFile(filePath, tempDir, stlFiles);
+    } else if (options.zip && options.dry) {
+        const baseName = path.basename(filePath, '.scad');
+        const zipPath = path.join(path.dirname(filePath), `${baseName}.zip`);
+        console.log(`Would create zip file: ${zipPath}`);
+    }
+    
+    console.log(`Done!`);
+
+    async function getPartsToRender(): Promise<string[]> {
+        const fileContent = await fs.readFile(filePath, { encoding: "utf-8" });
+
+        let modules;
+        if (options.convention === 'auto') {
+            const allModules = findModules(conventions.all);
+            const pascalModules = findModules(conventions.pascal);
+            const underscore = findModules(conventions.underscore);
+            if ((pascalModules.length > 0) && (pascalModules.length < allModules.length)) {
+                return pascalModules;
+            } else if ((underscore.length > 0) && (underscore.length < allModules.length)) {
+                return underscore;
+            } else {
+                return allModules;
+            }
+        }
+        return findModules(conventions[options.convention as keyof typeof conventions]);
+
+        function findModules(rgx: RegExp) {
+            return [...fileContent.matchAll(rgx)].map(g => g[1]);
+        }
+    }
+
+    async function processModule(moduleName: string) {
+        // Generate temp file contents
+        const tempPath = tmp.tmpNameSync({ postfix: ".scad" });
+        const tempFileContents = `// Generated by scadr\nuse <${fullPath}>\n${moduleName}();`;
+        // Write out the temp file
+        await fs.writeFile(tempPath, tempFileContents, { encoding: "utf-8" });
+
+        let outFile: string;
+        if (options.zip && tempDir) {
+            // In zip mode, put STL files in temp directory without prefix
+            outFile = path.join(tempDir, `${moduleName}.stl`);
+        } else {
+            // Normal mode with prefix
+            outFile = `${filePath.replace(/\.scad/i, `-${moduleName}.stl`)}`;
+        }
+        
+        const args = getArgs(tempPath, outFile);
+        if (options.dry) {
+            console.log(`${ospath} ${args.join(" ")}`);
+        } else {
+            await execFile(ospath, args);
+            if (options.zip) {
+                stlFiles.push(outFile);
+            }
+        }
+        await fs.unlink(tempPath);
+    }
+
+    function getArgs(inputFile: string, outFile: string): string[] {
+        const opts = [
+            `--o`, outFile,
+            `--export-format`, 'binstl'
+        ];
+        if (supportsBackend) {
+            opts.push('--backend', 'manifold');
+        }
+        for (const def of options.define) {
+            opts.push('--D', def);
+        }
+        opts.push(inputFile);
+        return opts;
+    }
+
+    async function createZipFile(scadFilePath: string, tempDir: string, stlFiles: string[]) {
+        const baseName = path.basename(scadFilePath, '.scad');
+        const zipPath = path.join(path.dirname(scadFilePath), `${baseName}.zip`);
+        
+        console.log(`Creating zip file: ${zipPath}...`);
+        
+        const output = require('node:fs').createWriteStream(zipPath);
+        const archive = archiver('zip', { zlib: { level: 9 } });
+        
+        return new Promise<void>((resolve, reject) => {
+            output.on('close', () => {
+                console.log(`Zip file created: ${zipPath} (${archive.pointer()} bytes)`);
+                resolve();
+            });
+            
+            archive.on('error', (err: any) => {
+                reject(err);
+            });
+            
+            archive.pipe(output);
+            
+            // Add all STL files
+            for (const stlFile of stlFiles) {
+                const fileName = path.basename(stlFile);
+                archive.file(stlFile, { name: fileName });
+            }
+            
+            // Add original .scad file
+            archive.file(scadFilePath, { name: path.basename(scadFilePath) });
+            
+            archive.finalize();
+        });
+    }
+}
+
+async function checkBackendSupport(openScadPath: string): Promise<boolean> {
+    try {
+        const { stdout } = await execFile(openScadPath, ['--help']);
+        return stdout.includes('--backend');
+    } catch {
+        // If help fails, assume no backend support
+        return false;
+    }
+}
+
+async function findOpenScad() {
+    const candidateRoots = [
+        process.env['OPENSCADPATH'],
+        // Windows - prefer Nightly version
+        winpath('ProgramFiles', 'OpenSCAD (Nightly)'),
+        winpath('ProgramFiles(x86)', 'OpenSCAD (Nightly)'),
+        winpath('ProgramFiles'),
+        winpath('ProgramFiles(x86)'),
+        // Mac
+        '/Applications/OpenSCAD.app/Contents/MacOS/OpenSCAD',
+        // Linux [?]
+        '/usr/bin/openscad'
+
+    ].filter(p => !!p) as string[];
+
+    for (const candidate of candidateRoots) {
+        try {
+            const stat = await fs.stat(candidate, {})
+            if (await fs.stat(candidate)) {
+                return candidate;
+            }
+        } catch {
+            // Didn't exist; carry on
+        }
+    }
+
+    console.error("Unable to find OpenSCAD; set OPENSCADPATH environment variable");
+    return process.exit(-1);
+}
+
+function winpath(env: string, subfolder?: string) {
+    const val = process.env[env];
+    if (val) {
+        const folder = subfolder ?? "OpenSCAD";
+
+        return path.join(val, folder, "openscad.com");
+    }
+    return undefined;
+}
+
+function collect(value: string, previous: string[]) {
+    return [...previous, value];
+}